--- conflicted
+++ resolved
@@ -240,11 +240,7 @@
                                 for i in range(len(dsp.settings.trace) - 1, -1, -1):
                                     trace_element = dsp.settings.trace[i]
                                     mod = trace_element[0]
-<<<<<<< HEAD
-                                    if mod.signature == error_target_module.signature:
-=======
                                     if mod == error_target_module:
->>>>>>> 854a259d
                                         error_state = e.state[i]
                                         dspy.settings.backtrack_to = mod
                                         break
